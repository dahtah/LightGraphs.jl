--- conflicted
+++ resolved
@@ -126,15 +126,9 @@
 
 
 # GraphMatrices integration
-<<<<<<< HEAD
-
-CombinatorialAdjacency(x...) = error("GraphMatrices.jl is required for this function.\nYou must recompile LightGraphs after installing GraphMatrices.")
-@require GraphMatrices function CombinatorialAdjacency(g::Graph)
-=======
 @require GraphMatrices begin
 
 function CombinatorialAdjacency(g::Graph)
->>>>>>> d982babe
     d = float(indegree(g))
     return CombinatorialAdjacency{Float64, typeof(g), typeof(d)}(g,d)
 end
