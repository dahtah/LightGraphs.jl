--- conflicted
+++ resolved
@@ -7,11 +7,6 @@
 using LightXML
 using ParserCombinator: Parsers.DOT, Parsers.GML
 using Clustering: kmeans
-<<<<<<< HEAD
-using JuMP
-=======
-import GraphMatrices: CombinatorialAdjacency
->>>>>>> 3081f47b
 
 import Base: write, ==, <, *, isless, issubset, complement, union, intersect,
             reverse, reverse!, blkdiag, getindex, setindex!, show, print, copy, in,
